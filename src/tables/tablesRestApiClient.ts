--- conflicted
+++ resolved
@@ -87,7 +87,7 @@
       throw new MindsDbError(sqlQueryResult.error_message);
     }
   }
-<<<<<<< HEAD
+
   
   /**
    * Updates a table from its integration.
@@ -116,10 +116,12 @@
   
     // Execute the SQL query using the sqlClient
     const sqlQueryResult = await this.sqlClient.runQuery(sqlQuery);
-  
-    // Check for errors
-=======
-
+    if (sqlQueryResult.error_message) {
+      throw new MindsDbError(sqlQueryResult.error_message);
+    }
+  }
+    
+ 
   /**
    * Deletes a file from the files integration.
    * @param {string} name - Name of the file to be deleted.
@@ -129,7 +131,6 @@
     const sqlQuery = `DROP TABLE files.${mysql.escapeId(name)}`;
 
     const sqlQueryResult = await this.sqlClient.runQuery(sqlQuery);
->>>>>>> baf0a222
     if (sqlQueryResult.error_message) {
       throw new MindsDbError(sqlQueryResult.error_message);
     }
