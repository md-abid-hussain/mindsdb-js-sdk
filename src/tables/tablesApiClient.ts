import Table from './table';

/**
 * Abstract class outlining Table API operations supported by the SDK.
 */
export default abstract class TablesApiClient {
  /**
   * Creates a table in an integration from a given SELECT statement.
   * @param {string} name - Name of table to be created.
   * @param {string} integration - Name of integration the table will be a part of.
   * @param {string} select - SELECT statement to use for populating the new table with data.
   * @returns {Promise<Table>} - Newly created table.
   * @throws {MindsDbError} - Something went wrong creating the table.
   */
  abstract createTable(
    name: string,
    integration: string,
    select: string
  ): Promise<Table>;

  /**
   * Creates a table in an integration from a given SELECT statement. If the table already exists, it is
   * deleted first and then recreated.
   * @param {string} name - Name of table to be created/replaced.
   * @param {string} integration - Name of integration the table will be a part of.
   * @param {string} select - SELECT statement to use for populating the new/replaced table with data.
   * @returns {Promise<Table>} - Newly created/replaced table.
   * @throws {MindsDbError} - Something went wrong creating or replacing the table.
   */
  abstract createOrReplaceTable(
    name: string,
    integration: string,
    select: string
  ): Promise<Table>;

  /**
   * Deletes a table from its integration.
   * @param {string} name - Name of the table to be deleted.
   * @param {string} integration - Name of the integration the table to be deleted is a part of.
   * @throws {MindsDbError} - Something went wrong deleting the table.
   */
  abstract deleteTable(name: string, integration: string): Promise<void>;



  /**
   * Updates a table from its integration.
   * @param {string} name - Name of the table to be updated.
   * @param {string} integration - Name of the integration the table to be updated is a part of.
   * @param {string} updateQuery - The SQL UPDATE query to run for updating the table.
   * @throws {MindsDbError} - Something went wrong deleting the table.
   */
  abstract updateTable(
    name: string,
    integration: string,
    updateQuery: string
  ): Promise<void>;

  /**
  * Insert data into this table.
  * @param {string} name - Name of the table to be deleted.
  * @param {string} integration - Name of the integration the table to be deleted is a part of.
  * @param {string} select -  SELECT query to insert data from.
  * @throws {MindsDbError} - Something went wrong inserting data into the table.
  */
  abstract insertTable(name: string, integration: string, select: string): Promise<void>;
  /**
   * Deletes a file from the files integration.
   * @param {string} name - Name of the file to be deleted.
   * @throws {MindsDbError} - Something went wrong deleting the file.
   */
  abstract deleteFile(name: string): Promise<void>;
<<<<<<< HEAD

}
=======
}

/**
 * Removes a table from its integration.
 * @param {string} name - Name of the table to be removed.
 * @param {string} integration - Name of the integration the table belongs to.
 * @returns {Promise<void>} - Resolves when the table is successfully removed.
 * @throws {MindsDbError} - Something went wrong removing the table.
 */
abstract removeTable(name: string, integration: string): Promise<void>;
>>>>>>> 446e6986
<|MERGE_RESOLUTION|>--- conflicted
+++ resolved
@@ -70,10 +70,7 @@
    * @throws {MindsDbError} - Something went wrong deleting the file.
    */
   abstract deleteFile(name: string): Promise<void>;
-<<<<<<< HEAD
 
-}
-=======
 }
 
 /**
@@ -84,4 +81,3 @@
  * @throws {MindsDbError} - Something went wrong removing the table.
  */
 abstract removeTable(name: string, integration: string): Promise<void>;
->>>>>>> 446e6986
