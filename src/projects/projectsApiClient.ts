import Project from './project';

/** Abstract class outlining Project operations supported by the SDK. */
export default abstract class ProjectsApiClient {
  /**
   * Gets all MindsDB projects for the current user.
   * @returns {Promise<Array<Project>>} - All projects.
   */
  abstract getAllProjects(): Promise<Array<Project>>;

  /**
   * Creates a new MindsDB project.
   * @param {string} name - Name of the project.
   * @returns {Promise<Project>} - The created project.
   */
  abstract createProject(name: string): Promise<Project>;
<<<<<<< HEAD
=======

  /**
   *
   * @param {string} name - Name of the project to delete.
   */
  abstract deleteProject(name: string): Promise<void>;
>>>>>>> 446e6986
}<|MERGE_RESOLUTION|>--- conflicted
+++ resolved
@@ -14,13 +14,10 @@
    * @returns {Promise<Project>} - The created project.
    */
   abstract createProject(name: string): Promise<Project>;
-<<<<<<< HEAD
-=======
 
   /**
    *
    * @param {string} name - Name of the project to delete.
    */
   abstract deleteProject(name: string): Promise<void>;
->>>>>>> 446e6986
 }